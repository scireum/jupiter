--- conflicted
+++ resolved
@@ -49,12 +49,7 @@
         - pull_request
 
   - name: package
-<<<<<<< HEAD
-    image: rust:1.59
-=======
     image: rust:1.63
->>>>>>> 06e3992e
-
     volumes: *scireum_volumes
     commands:
       - export CARGO_HOME="/var/.cargo"
